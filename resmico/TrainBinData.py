import os
import logging
import math
import time

import numpy as np
import pandas as pd
import tensorflow as tf
from tensorflow.keras.callbacks import ModelCheckpoint
from tensorflow.keras import backend as K
from sklearn.metrics import recall_score, average_precision_score

from resmico import ContigReader
from resmico import Models_FL as Models


def main(args):
    """
    Trains ResMiCo on binary data files produced by ResMiCo-SM.
    """
    np.random.seed(args.seed)
    if not os.path.exists(args.save_path):
        os.makedirs(args.save_path)

    logging.info('Building Tensorflow model...')
    logging.info(args)
    strategy = tf.distribute.MirroredStrategy()

    with strategy.scope():
        resmico = Models.Resmico(args)
    resmico.print_summary()

    #     # save model every epoch
    #     model_file = os.path.join(args.save_path, '_'.join(['mc_epoch', "{epoch}", args.save_name, 'model.h5']))
    #     logging.info(f'Model will be saved to: {model_file}')
    #     mc = ModelCheckpoint(model_file, save_freq="epoch", verbose=1)

    # tensorboard logs
    tb_logs = tf.keras.callbacks.TensorBoard(log_dir=os.path.join(args.save_path, 'logs_final'),
                                             histogram_freq=0,
                                             write_graph=True, write_images=True)

    logging.info('Loading contig data...')
    reader = ContigReader.ContigReader(args.feature_files_path, args.features, args.n_procs, args.chunks,
                                       args.no_cython)

    # separate data into 90% for training and 10% for evaluation
    all_idx = np.arange(len(reader))
    if args.val_ind_f:
        logging.info(f'Split data: using {args.val_ind_f} for validation, for training everything else')
        eval_idx = list(pd.read_csv(args.val_ind_f)['val_ind'])
        train_idx = list(set(all_idx) - set(eval_idx))
    else:
        np.random.shuffle(all_idx)
        train_idx = all_idx[:(9 * len(reader)) // 10]
        eval_idx = all_idx[(9 * len(reader)) // 10:]
    logging.info(f'Using {len(train_idx)} contigs for training, {len(eval_idx)} contigs for evaluation')

    # create data generators for training data and evaluation data
    train_data = Models.BinaryDatasetTrain(reader, train_idx, args.batch_size, args.features, args.max_len,
                                           args.num_translations, args.fraq_neg, args.cache_train or args.cache,
                                           args.log_progress)
    # convert the slow Keras train_data of type Sequence to a tf.data object
    # first, we convert the keras sequence into a generator-like object
    data_iter = lambda: (s for s in train_data)

    # second, we use tf.data.Dataset.from_generator to create a tf.data.Dataset object and use this for training
    train_data_tf = tf.data.Dataset.from_generator(
        data_iter,
        output_signature=(
            tf.TensorSpec(shape=(args.batch_size, None, len(train_data.expanded_feature_names)), dtype=tf.float32),
            tf.TensorSpec(shape=(args.batch_size), dtype=tf.uint8)))

    # add a prefetch option that builds the next batch ready for consumption by the GPU as it is working on
    # the current batch.
    train_data_tf = train_data_tf.prefetch(2 * strategy.num_replicas_in_sync)

    # set the sharding policy to DATA in order to avoid Tensorflow ugly console barf
    options = tf.data.Options()
    options.experimental_distribute.auto_shard_policy = tf.data.experimental.AutoShardPolicy.DATA
    train_data_tf = train_data_tf.with_options(options)

    np.seterr(all='raise')
    eval_data = Models.BinaryDatasetEval(reader, eval_idx, args.features, args.max_len, args.max_len // 2,
                                         int(args.gpu_eval_mem_gb * 1e9 * 0.8), args.cache_validation or args.cache,
                                         args.log_progress)

    eval_data_y = np.array([0 if reader.contigs[idx].misassembly == 0 else 1 for idx in eval_data.all_indices])

    # convert the slow Keras eval_data of type Sequence to a tf.data object
    data_iter = lambda: (s for s in eval_data)
    eval_data_tf = tf.data.Dataset.from_generator(
        data_iter,
        output_signature=(tf.TensorSpec(shape=(None, None, len(eval_data.expanded_feature_names)), dtype=tf.float32)))
    eval_data_tf = eval_data_tf.prefetch(4 * strategy.num_replicas_in_sync)
    eval_data_tf = eval_data_tf.with_options(options)  # avoids Tensorflow ugly console barf

    logging.info('Training network...')
    num_epochs = 2  # todo: last run monitor more often
    auc_val_best = 0.57
    for epoch in range(math.ceil(args.n_epochs / num_epochs)):
        start = time.time()
        resmico.net.fit(x=train_data_tf,
                        epochs=num_epochs,
                        workers=args.n_procs,
                        use_multiprocessing=True,
                        max_queue_size=max(args.n_procs, 10),
                        callbacks=[tb_logs],
<<<<<<< HEAD
                        verbose=0)
=======
                        verbose=2)
>>>>>>> 3b1a072f
        duration = time.time() - start
        logging.info(f'Fitted {num_epochs} epochs in {duration:.0f}s')
        train_data.on_epoch_end()

        logging.info('Starting validation')
        start = time.time()
        eval_data_flat_y = resmico.predict(x=eval_data_tf,
                                           workers=args.n_procs,
                                           use_multiprocessing=True,
                                           max_queue_size=max(args.n_procs, 10),
                                           verbose=2)
        eval_data_predicted_y = eval_data.group(eval_data_flat_y)

        auc_val = average_precision_score(eval_data_y, eval_data_predicted_y)
        recall1_val = recall_score(eval_data_y, eval_data_predicted_y > 0.5, pos_label=1)
        recall0_val = recall_score(eval_data_y, eval_data_predicted_y > 0.5, pos_label=0)
        logging.info(f'Validation scores after {(epoch + 1) * num_epochs} epochs: aucPR: {auc_val} - '
                     f'recall1: {recall1_val} - recall0: {recall0_val} - mean: {np.mean(eval_data_predicted_y)}')
        duration = time.time() - start
        logging.info(f'Validation done in {duration:.0f}s')

        # update the learning rate
        cur_epoch = (epoch + 1) * num_epochs
        if cur_epoch > 10 and auc_val < auc_val_best:
            lr_old = K.get_value(resmico.net.optimizer.lr)
            K.set_value(resmico.net.optimizer.lr, lr_old * 0.8)  # changed for 120h jobs
            logging.info(f'Updated learning rate from: {lr_old} to {K.get_value(resmico.net.optimizer.lr)}')

        if auc_val > auc_val_best:
            auc_val_best = auc_val
            best_file = os.path.join(args.save_path, '_'.join(
                ['mc_epoch', str(cur_epoch), 'aucPR', str(auc_val_best)[:5], args.save_name,
                 'model.h5']))
            resmico.save(best_file)
            logging.info('New best model written to: {}'.format(best_file))

    logging.info('Saving trained model...')
    x = [args.save_name, args.technology, 'model.h5']
    outfile = os.path.join(args.save_path, '_'.join(x))
    resmico.save(outfile)
    logging.info(f'Latest model written to: {outfile}')


if __name__ == '__main__':
    pass<|MERGE_RESOLUTION|>--- conflicted
+++ resolved
@@ -106,11 +106,8 @@
                         use_multiprocessing=True,
                         max_queue_size=max(args.n_procs, 10),
                         callbacks=[tb_logs],
-<<<<<<< HEAD
                         verbose=0)
-=======
-                        verbose=2)
->>>>>>> 3b1a072f
+
         duration = time.time() - start
         logging.info(f'Fitted {num_epochs} epochs in {duration:.0f}s')
         train_data.on_epoch_end()
