--- conflicted
+++ resolved
@@ -31,11 +31,7 @@
 
 cmd="/usr/bin/time python resmico evaluate --binary-data --feature-files-path ${DATA_DIR} \
       --save-path /cluster/home/ddanciu/tmp --save-name evaluate${suffix}_${MAX_LEN} --n-procs 8 --log-level info \
-<<<<<<< HEAD
-      --model /cluster/work/grlab//projects/projects2019-contig_quality/Outputs/mc_epoch_32_aucPR_0.660_valfixed_666-gpu2-d02-fl16-nblo4-dpo0_model.h5 \
-=======
       --model ${MODEL} \
->>>>>>> 67aef084
       --max-len ${MAX_LEN} --gpu-eval-mem-gb=2 --features ${features} ${additional_params} \
       --val-ind-f ${DATA_DIR}/val_ind.csv"
 
@@ -45,9 +41,5 @@
 echo "Evaluation command is: ${cmd}"
 
 # submit the job
-<<<<<<< HEAD
-bsub -W 4:00 -n 4 -J eval-cami -R "span[hosts=1]" -R rusage[mem=20000,ngpus_excl_p=2,scratch=30000] -G ms_raets \
-=======
 bsub -W 4:00 -n 4 -J eval-resmico -R "span[hosts=1]" -R rusage[mem=20000,ngpus_excl_p=2,scratch=30000] -G ms_raets \
->>>>>>> 67aef084
      -oo "${lsf_log_file}" "${cmd} 2>&1 | tee ${log_file}"