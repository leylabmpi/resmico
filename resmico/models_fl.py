--- conflicted
+++ resolved
@@ -645,14 +645,9 @@
             y[i] = 0 if contig_data[i].misassembly == 0 else 1
         if self.weight_factor > 0:
             for i in range(len(batch_indices)):
-<<<<<<< HEAD
 #                 weights[i] = min(1, (contig_data[i].length/self.weight_factor))
                 weights[i] = min(100, (contig_data[i].length/self.weight_factor)**4)
-                
-=======
-                weights[i] = min(1, (contig_data[i].length/self.weight_factor)**2)
-
->>>>>>> 0c71e4c5
+
         features_data = self.reader.read_contigs(contig_data)
         max_contig_len = max([self.reader.contigs[i].length for i in batch_indices])
         max_len = self.max_len if self.pad_to_max_len else min(max_contig_len, self.max_len)
