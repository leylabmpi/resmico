--- conflicted
+++ resolved
@@ -51,12 +51,7 @@
 
     # create data generators for training data and evaluation data
     train_data = Models.BinaryData(reader, train_idx, args.batch_size, args.features, args.max_len, args.fraq_neg,
-<<<<<<< HEAD
-                                   args.cache, args.update_progress)
-=======
                                    args.cache, args.log_progress)
->>>>>>> ed3323cc
-
     # convert the slow Keras train_data of type Sequence to a tf.data object
     # first, we convert the keras sequence into a generator-like object
     data_iter = lambda: (s for s in train_data)
@@ -80,11 +75,8 @@
     np.seterr(all='raise')
     eval_data = Models.BinaryDataEval(reader, eval_idx, args.features, args.max_len, args.max_len // 2,
                                       int(args.gpu_eval_mem_gb * 1e9 * 0.8), args.cache_validation or args.cache,
-<<<<<<< HEAD
-                                      args.update_progress)
-=======
                                       args.log_progress)
->>>>>>> ed3323cc
+
     eval_data_y = np.array([0 if reader.contigs[idx].misassembly == 0 else 1 for idx in eval_data.all_indices])
 
     # convert the slow Keras eval_data of type Sequence to a tf.data object
