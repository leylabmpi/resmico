import _pickle as pickle
import os
import sys
import csv
import gzip
from pathlib import Path
import logging
from toolz import itertoolz
from functools import partial
from collections import defaultdict
import multiprocessing as mp
import tables
import pathos

import numpy as np
import pandas as pd
from sklearn.metrics import average_precision_score
from tensorflow.keras import backend as K
from tensorflow.keras.callbacks import Callback
from tensorflow.keras.layers import Input, Conv1D, ReLU, BatchNormalization, Add, AveragePooling2D, Flatten, Dense


def nested_dict():
    return defaultdict(nested_dict)

def iter_all_values(nested_dictionary):
    for key, value in nested_dictionary.items():
        if type(value) is defaultdict:
            yield from iter_all_values(value)
        else:
            yield value
            
def get_all_values(nested_dictionary):
    return list(iter_all_values(nested_dictionary))


def compute_sum_sumsq_n(featurefiles_table, n_feat=18): 
    """
    This function is applied once to the whole training data to compute
    mean and standard deviation. File is saved in the same directory.
    """
    feat_files = read_feature_file_table(featurefiles_table)
    all_files = get_all_values(feat_files['pkl'])
    feat_sum = np.zeros(n_feat)
    feat_sq_sum = np.zeros(n_feat)
    n_el = 0
<<<<<<< HEAD
    
    for rich,info in feat_files['pkl'].items():
        for dep,infoo in info.items():
            for rep,infooo in infoo.items():
                for tech,filename in infooo.items():
                    with open(filename, 'rb') as feat:
                        logging.info('opening file: {}'.format(filename))
                        x, _, _ = pickle.load(feat)
                        for xi in x:
                            sum_xi = np.sum(xi, 0)
                            sum_sq = np.sum(xi ** 2, 0)
                            feat_sum += sum_xi
                            feat_sq_sum += sum_sq
                            n_el += xi.shape[0]
=======
                        
    for filename in all_files:    
        with open(filename, 'rb') as feat:
            logging.info('openning file: {}'.format(filename))
            x, _, _ = pickle.load(feat)
            for xi in x:
                sum_xi = np.sum(xi, 0)
                sum_sq = np.sum(xi ** 2, 0)
                feat_sum += sum_xi
                feat_sq_sum += sum_sq
                n_el += xi.shape[0]
>>>>>>> fdf3535a
                    
    path = os.path.split(featurefiles_table)[0]
    np.save(path+'/mean_std', [feat_sum, feat_sq_sum, n_el])
    return 

def standardize_file(filename, mean, std, set_target):
    with open(filename, 'rb') as feat:
        if set_target == True:
            x, target_contig, name_to_id = pickle.load(feat)
        else:
            x, name_to_id = pickle.load(feat)
        standard_x = []
        for xi in x:
            standard_x.append((xi - mean) / std)

    with open(filename, 'wb') as f:
        logging.info('Dumping: {}'.format(filename))
        if set_target == True:
            pickle.dump([standard_x, target_contig, name_to_id], f)
        else:
            pickle.dump([standard_x, name_to_id], f)
    return

def standardize_data(feat_file_table, mean_std_file, set_target=True, real_data=False, nprocs=1):
    if real_data:
        feat_files = read_feature_ft_realdata(feat_file_table)
    else:
        feat_files = read_feature_file_table(feat_file_table)
    feat_sum, feat_sq_sum, n_el = np.load(mean_std_file, allow_pickle=True)

    mean = feat_sum / n_el
    std = np.sqrt((feat_sq_sum / n_el - mean ** 2).clip(min=0))
    # do not change refrence, counts, and counts features that are already devided by corresponding coverage (3 features)
    mean[0:8+3] = 0
    std[0:8+3] = 1
    std[std==0]=1.

    print(mean)
    print(std)
    
    all_files = get_all_values(feat_files['pkl'])
                                               
    with pathos.multiprocessing.Pool(nprocs) as pool:
        pool.map(lambda file: standardize_file(file, mean, std, set_target), all_files)
    return 


def add_feat_h5(input_folder, output_folder, rch):
    if len(rch)>1:
        input_folder = input_folder+rch
        output_folder = output_folder+rch
    #precomputed values based on all train data
    mean_sum_len = 29817373
    std_sum_len = 28720860
    
    for in_file in Path(input_folder).rglob('*.pkl.h5'):
        out_file = str(in_file).replace(input_folder, output_folder)
        add_f_h5f(in_file, out_file, mean_sum_len, std_sum_len)
    return


def add_f_h5f(in_file, out_file, mean_sum_len, std_sum_len):
    logging.info(f"working on {in_file} {os.path.getsize(in_file)}")

    if Path(out_file).exists():
        Path(out_file).unlink()
    Path(out_file).parent.mkdir(exist_ok=True, parents=True)

    with tables.open_file(in_file, 'r') as h5f:
        #read
        samples = h5f.get_node('/samples')[:]
        labels = h5f.get_node('/labels')[:]
        offsets = h5f.get_node('/offset_ends')[:]
        data_h5 = h5f.get_node('/data')[:]
        
        num_pos = len(data_h5) 
        
        #add seq depth feature
        #extract depth from filr name
        #standartise using known values
        #creat array
        #concatenate to the data

        # sum_len_f = ((num_pos-mean_sum_len)/std_sum_len*
        #             np.array([1]*(num_pos))).reshape(-1,1)
        # new_data_h5 = np.concatenate((data_h5, sum_len_f), axis=1)

        #delete last feature:seq depth
        # new_data_h5 = data_h5[:,:-1]

        #delete depth, GC and proper SNP
        new_data_h5 = data_h5[:, [*np.arange(17), 19]]

    with tables.open_file(out_file, "a") as h5_file:
        h5_file.create_array(h5_file.root, 'offset_ends', offsets)
        h5_file.create_array(h5_file.root, 'samples', samples)
        h5_file.create_array(h5_file.root, 'labels', labels)
        h5_file.create_array(h5_file.root, 'data', new_data_h5)
        

def add_pos_feat(feature_file_table, rch='', set_target=True, name_input_folder='features'):
    name_output_folder = name_input_folder + '_pos'
    Data_dic = read_feature_file_table(feature_file_table)
    all_input_pickles = []
    if len(rch)>1:
        keys1 = [rch]
    else:
        keys1 =  Data_dic['pkl'].keys()

    for key1 in keys1:
        for key2 in Data_dic['pkl'][key1].keys():
            for key3 in Data_dic['pkl'][key1][key2].keys():
                for key4 in Data_dic['pkl'][key1][key2][key3].keys():
                    all_input_pickles.append(Data_dic['pkl'][key1][key2][key3][key4])

    for input_pickle_path in all_input_pickles:
        pickle_with_posf(input_pickle_path, set_target,
                         name_input_folder, name_output_folder)

    return


def pickle_with_posf(input_pickle_path, set_target=True,
                     name_input_folder='features_sel', name_output_folder='features_pos'):
    with open(input_pickle_path, 'rb') as feat:
        if set_target == True:
            xi, yi, n2ii = pickle.load(feat)
        else:
            xi, n2ii = pickle.load(feat)

    new_xi = []
    for cont in xi:
        new_fs = []
        for T in [len(cont) - 1, 1000, 5000]:
            new_fs.append(pos_sin(len(cont), T))
            new_fs.append(pos_cos(len(cont), T))

        new_cont = np.concatenate((cont, np.array(new_fs).T), axis=1)
        new_xi.append(new_cont)

    path_parts = list(Path(input_pickle_path).parts)
    path_parts[path_parts.index(name_input_folder)] = name_output_folder
    features_out = Path(*path_parts)
    Path(features_out.parent).mkdir(parents=True, exist_ok=True)
    with open(features_out, 'wb') as f:
        logging.info('Dumping pickle file {}'.format(features_out))
        if set_target == True:
            pickle.dump([new_xi, yi, n2ii], f)
        else:
            pickle.dump([xi, n2ii], f)


def pos_cos(lencont, T):
    pos_f = np.cos(np.arange(lencont) * 2 * np.pi / T)
    return pos_f


def pos_sin(lencont, T):
    pos_f = np.sin(np.arange(lencont) * 2 * np.pi / T)
    return pos_f


def get_row_val(row, row_num, col_idx, col):
    try:
        x = row[col_idx[col]]
    except (IndexError, KeyError):
        msg = 'ERROR: Cannot find "{}" value in Row{} of feature file table'
        sys.stderr.write(msg.format(col, row_num) + '\n'); sys.exit(1)
    return str(x)


def find_pkl_file(feat_file, force_overwrite=False):
    if force_overwrite is True:
#        logging.info('  --force-overwrite=True; creating pkl from tsv file')
        return feat_file, 'tsv'
    else:
        logging.info('  searching for pkl version of tsv file')
    
    # extract file name is needed
    pkl = os.path.splitext(feat_file)[0]
    if pkl.endswith('.tsv'): 
        pkl = os.path.splitext(pkl)[0] 
        
    if os.path.isfile(pkl+'.pkl'):
        logging.info('Found pkl file: {}'.format(pkl))        
#         msg = '  Using the existing pkl file. Use DeepMAsED Preprocess --pickle-tsv'
#         msg += ' --force-overwrite=True to force-recreate the pkl file from the tsv file'
#         logging.info(msg)
        return pkl+'.pkl', 'pkl'
    else:
        logging.info('  No pkl found. A pkl file will be created from the tsv file')
        return feat_file, 'tsv'
                
        
def read_feature_file_table(feat_file_table, force_overwrite=False, technology='all-asmbl'):
    """ Loads feature file table, which lists all feature tables & associated
    metadata. The table is loaded based on column names.
    Params:
      feat_file_table : str, file path of tsv table
      force_overwrite : bool, force create pkl files?
      technology : str, filter to just specified assembler(s)
    Returns:
      dict{file_type : {richness: {read_depth: {simulation_rep : {assembler : feature_file }}}}}
    """ 
    if feat_file_table.endswith('.gz'):
        _open = lambda x: gzip.open(x, 'rt')
    else:
        _open = lambda x: open(x, 'r')

    base_dir = os.path.split(feat_file_table)[0]
    D = nested_dict()
    with _open(feat_file_table) as f:
        # load
        tsv = csv.reader(f, delimiter='\t')
        col_names = next(tsv)
        if 'read_length' in col_names:
            longdir=True
        else:
            longdir=False
        #longdir : means resmico simulations with
        #richness/abundance_distribution/simulation_replicate/read_length/sequencing_depth/assembler/
        #folder structure
            
        # indexing
        colnames = ['richness', 'rep', 'read_depth', 'assembler', 'feature_file']
        if longdir:
            colnames.extend(['abundance_distribution', 'read_length'])
        colnames = {x:col_names.index(x) for x in colnames}
        
        # formatting rows
        for i,row in enumerate(tsv):
            # i is used only for logging info
            richness = get_row_val(row, i + 2, colnames, 'richness')
            rep = get_row_val(row, i + 2, colnames, 'rep')
            read_depth = get_row_val(row, i + 2, colnames, 'read_depth')
            assembler = get_row_val(row, i + 2, colnames, 'assembler')
            if technology != 'all-asmbl' and assembler != technology:
                msg = 'Feature file table, Row{} => "{}" != --technology; Skipping'
                logging.info(msg.format(i+2, assembler))
                continue
            if longdir:
                #get_row_val was useful only for printing errors
                abnd_distr = row[colnames['abundance_distribution']]
                read_len = row[colnames['read_length']]
            feature_file = get_row_val(row, i + 2, colnames, 'feature_file')
            if not os.path.isfile(feature_file):
                feature_file = os.path.join(base_dir, feature_file)
            if not os.path.isfile(feature_file):
                msg = 'Feature file table, Row{} => Cannot find file; '
                msg += 'The file provided: {}'
                raise ValueError(msg.format(i + 2, feature_file))
#            else:
#                logging.info('Input file exists: {}'.format(feature_file))
                
            if feature_file.endswith('.pkl'):
                file_type = 'pkl'
            elif feature_file.endswith('.tsv') or feature_file.endswith('.tsv.gz'):
                feature_file, file_type = find_pkl_file(feature_file, force_overwrite)
            else:
                msg = 'Feature file table, Row{} => file extension'
                msg += ' must be ".tsv", ".tsv.gz", or ".pkl"'
                msg += '; The file provided: {}'
                raise ValueError(msg.format(i + 2, feature_file))
            
            if longdir:
                D[file_type][richness][abnd_distr][rep][read_len][read_depth][assembler] = feature_file
            else:
                D[file_type][richness][read_depth][rep][assembler] = feature_file

    # summary
    sys.stderr.write('#-- Feature file table summary --#\n')
    n_tech = defaultdict(dict)
    if longdir:
        for ft, inf in D.items():
            for rch, info in inf.items():
                for abnd, infoo in info.items():
                    for rep, infooo in infoo.items():
                        for rlen, infoooo in infooo.items():
                            for dp,infooooo in infoooo.items():
                                for tech,filename in infooooo.items():
                                    try:
                                        n_tech[ft][tech] += 1
                                    except KeyError:
                                        n_tech[ft][tech] = 1
    else:
        for ft,inf in D.items():
            for rich,info in inf.items():
                for dep,infoo in info.items():
                    for rep,infooo in infoo.items():
                        for tech,filename in infooo.items():
                            try:
                                n_tech[ft][tech] += 1
                            except KeyError:
                                n_tech[ft][tech] = 1
                                
    msg = 'Assembler = {}; File type = {}; No. of files: {}\n'
    for ft,v in n_tech.items():
        for tech,v in v.items():
            sys.stderr.write(msg.format(tech, ft, v))
    sys.stderr.write('#--------------------------------#\n')                
    return D


def read_feature_ft_realdata(feat_file_table, force_overwrite=False):
    """ Loads feature file table, which lists all feature tables & associated
    metadata. The table is loaded based on column names.
    Params:
      feat_file_table : str, file path of tsv table
      force_overwrite : bool, force create pkl files?
    Returns:
      dict{file_type : {sample: {genome : feature_file }}}
    """
    df = pd.read_csv(feat_file_table, sep='\t')
    base_dir = os.path.split(feat_file_table)[0]
    D = nested_dict()

    for raw_id in range(df.shape[0]):
        genome = df.loc[raw_id, 'genome']
        sample = df.loc[raw_id, 'sample']
        feature_file = df.loc[raw_id, 'feature_file']
        feature_file = os.path.join(base_dir, feature_file)
        if not os.path.isfile(feature_file):
            msg = 'Feature file table, Row{} => Cannot find file; '
            msg += 'The file provided: {}'
            raise ValueError(msg.format(raw_id + 2, feature_file))
        if feature_file.endswith('.pkl'):
            file_type = 'pkl'
        elif feature_file.endswith('.tsv') or feature_file.endswith('.tsv.gz'):
            feature_file, file_type = find_pkl_file(feature_file, force_overwrite)
        else:
            msg = 'Feature file table, Row{} => file extension'
            msg += ' must be ".tsv", ".tsv.gz", or ".pkl"'
            msg += '; The file provided: {}'
            raise ValueError(msg.format(raw_id + 2, feature_file))

        D[file_type][sample][genome] = feature_file
    return D


def pickle_in_parallel(feature_files, n_procs, set_target=True, real_data=False, v1=False):
    """
    Pickling feature files using multiproessing.Pool.
    Params:
      feature_files : list of file paths
      n_procs : int, number of parallel processes
      set_target : bool, passed to pickle_data_b()
    """
    if n_procs > 1:        
        logging.info('Pickling in parallel with {} threads...'.format(n_procs))
    else:
        logging.info('Pickling...')
    pool = mp.Pool(processes = n_procs)
    # list of lists for input to pool.map
    x = get_all_values(feature_files['tsv'])

    # Pickle in parallel and saving file paths in dict
    if v1:
        func = partial(pickle_data_b_v1, set_target=set_target)
    else:
        func = partial(pickle_data_b, set_target=set_target)
    if n_procs > 1:
        ret = pool.map(func, x)
    else:
        ret = map(func, x)
    for y in ret:
        logging.info(" ")
    return


def pickle_data_b(features_in, set_target=True):
    """
    One time function parsing the tsv file and dumping the 
    values of interest into a pickle file. 
    The input file can be gzip'ed 
    Params:
      x : list, first 2 elements are features_in & features_out
      set_target : bool, set the target (for train) or not (for predict)
    Returns:
      features_out       
    """
    features_out = os.path.join(os.path.split(features_in)[0], 'features.pkl')
    msg = 'Pickling feature data: {} => {}'
#    logging.info(msg.format(features_in, features_out))

    feat_contig, target_contig = [], []
    name_to_id = {}

    # Dictionary for one-hot encoding
    letter_idx = defaultdict(int)
    # Idx of letter in feature vector
    idx_tmp = [('A',0) , ('C',1), ('T',2), ('G',3)]

    for k, v in idx_tmp:
        letter_idx[k] = v

    idx = 0
    # Read tsv and process features
    if features_in.endswith('.gz'):
        _open = lambda x: gzip.open(x, 'rt')
    else:
        _open = lambda x: open(x, 'r')            
    with _open(features_in) as f:
        # load
        tsv = csv.reader(f, delimiter='\t')
        col_names = next(tsv)
        # indexing
        w_contig = col_names.index('contig')
        w_ref = col_names.index('ref_base')
        w_nA = col_names.index('num_query_A')
        w_nC = col_names.index('num_query_C')
        w_nG = col_names.index('num_query_G')
        w_nT = col_names.index('num_query_T')
        w_npropM = col_names.index('num_proper_Match')
        w_orpM = col_names.index('num_orphans_Match')
        w_max_is = col_names.index('max_insert_size_Match')
        w_mean_is = col_names.index('mean_insert_size_Match')
        w_min_is = col_names.index('min_insert_size_Match')
        w_std_is = col_names.index('stdev_insert_size_Match')
        w_mean_mq = col_names.index('mean_mapq_Match')
        w_min_mq = col_names.index('min_mapq_Match')
        w_std_mq = col_names.index('stdev_mapq_Match')
        w_gc = col_names.index('seq_window_perc_gc') #try without
        w_npropV = col_names.index('num_proper_SNP')
        w_cov = col_names.index('coverage')  

        w_features = [w_max_is, w_min_is, w_mean_is, w_std_is,
                      w_min_mq, w_mean_mq, w_std_mq,
                      w_gc,
                      w_cov]
        
        w_num_features = [w_npropM, w_orpM, w_npropV]
        nf=20  # 4 for reference features, 4 count features, 12 important features
        
        # formatting rows
        for row in tsv:
            name_contig = row[w_contig]

            # If name not in set, add previous contig and target to dataset
            if name_contig not in name_to_id:
                if idx != 0:
                    #filling missing values with average within contig
                    df_feat = pd.DataFrame(np.array(feat).reshape(-1,nf))
                    #before all missing values were just filled with an average within a contig df_feat.mean()
                    #this results in a very noisy filling, 
                    #because missing position are getting different values depending on the contig of origin
                    #maybe, it is better to put -1 (the minimum observed value in the data is 0) everywhere
                    df_feat.fillna(-1, inplace=True)
                    feat_contig.append(df_feat.values)
                    if set_target == True:            
                        target_contig.append(float(tgt))
                feat = []
               
                #Set target (0 or 1; 1=misassembly)
                if set_target == True:
                    w_ext = col_names.index('Extensive_misassembly')
                    tgt = int(row[w_ext])
                    
                # index
                name_to_id[name_contig] = idx
                idx += 1

            # Construct feature vec
            f_countN = [float(row[w_nA]), float(row[w_nC]), float(row[w_nT]), float(row[w_nG])]
            # normalisation, absolute values is coded in coverage
            if np.sum(f_countN)>1:
                f_countN = f_countN/np.sum(f_countN) #devision by coverage directly is also possible
                
                
            f_num_values = []
            for ind in w_num_features:
                if float(row[w_cov])>0:
                    f_num_values.append(float(row[ind])/float(row[w_cov]))
                else:
                    f_num_values.append(float(row[ind]))
                
            f_flt_values = []
            for ind in w_features:
                try:
                    f_flt_values.append(float(row[ind]))
                except:
                    if row[ind]=='NA':
                        f_flt_values.append(None) # will be filled
                    else: print(ind, row[ind])
    
            # feat.append(np.concatenate((4 * [0], f_countN, f_flt_values, [int(depth)]))[None, :])
            feat.append(np.concatenate((4 * [0], f_countN, f_num_values, f_flt_values))[None, :])
            feat[-1][0][letter_idx[row[w_ref]]] = 1

    # Append last
    df_feat = pd.DataFrame(np.array(feat).reshape(-1,nf))
    df_feat.fillna(-1, inplace=True) #df_feat.mean()
    feat_contig.append(df_feat.values)
    if set_target == True:
        target_contig.append(float(tgt))
        
    # Checking feature object
    assert(len(feat_contig) == len(name_to_id))

    # Save processed data into pickle file
    with open(features_out, 'wb') as f:
        logging.info('Dumping pickle file {}'.format(features_out))
        if set_target == True:
            pickle.dump([feat_contig, target_contig, name_to_id], f)
        else:
            pickle.dump([feat_contig, name_to_id], f)
            
    return x


def pickle_data_b_v1(x, set_target=True):
    """
    One time function parsing the csv file and dumping the
    values of interest into a pickle file.
    It generates features exactly in the same format at deepmased v1 and standardize them
    """
    features_in, features_out = x[:]
    feat_contig, target_contig = [], []
    name_to_id = {}

    mean_tr = [0., 0., 0., 0.,
               1.38582490e+00, 1.22166380e+00, 1.22158993e+00, 1.38745485e+00,
               6.79878240e-03, 5.21650785e+00, 4.22636972e-03]
    std_tr = [1., 1., 1., 1.,
              2.52844001, 2.36866187, 2.36876082, 2.52997747,
              0.11330371, 1.91498052, 0.11517926]

    # Dictionary for one-hot encoding
    letter_idx = defaultdict(int)
    # Idx of letter in feature vector
    idx_tmp = [('A', 0), ('C', 1), ('T', 2), ('G', 3)]

    for k, v in idx_tmp:
        letter_idx[k] = v

    idx = 0
    # Read tsv and process features
    if features_in.endswith('.gz'):
        _open = lambda x: gzip.open(x, 'rt')
    else:
        _open = lambda x: open(x, 'r')
    with _open(features_in) as f:
        # load
        tsv = csv.reader(f, delimiter='\t')
        col_names = next(tsv)
        # indexing
        w_contig = col_names.index('contig')
        w_ext = col_names.index('Extensive_misassembly')
        w_ref = col_names.index('ref_base')
        w_nA = col_names.index('num_query_A')
        w_nC = col_names.index('num_query_C')
        w_nG = col_names.index('num_query_G')
        w_nT = col_names.index('num_query_T')
        w_SNP = col_names.index('num_SNPs')
        w_cov = col_names.index('coverage')
        w_dis = col_names.index('num_discordant')
        w_features = [w_SNP, w_cov, w_dis]
        nf=11
        # formatting rows
        for row in tsv:
            name_contig = row[w_contig]

            # If name not in set, add previous contig and target to dataset
            if name_contig not in name_to_id:
                if idx != 0:
                    # filling missing values with average within contig
                    df_feat = pd.DataFrame(np.array(feat).reshape(-1, nf))
                    df_feat.fillna(df_feat.mean(), inplace=True)
                    feat_contig.append(df_feat.values)
                    if set_target == True:
                        target_contig.append(float(tgt))
                feat = []

                # Set target (0 or 1; 1=misassembly)
                if set_target == True:
                    tgt = int(row[w_ext])

                # index
                name_to_id[name_contig] = idx
                idx += 1

            # Construct feature vec
            f_countN = [float(row[w_nA]), float(row[w_nC]), float(row[w_nG]), float(row[w_nT])]

            # normalisation, absolute values is coded in coverage


            f_flt_values = []
            for ind in w_features:
                try:
                    f_flt_values.append(float(row[ind]))
                except:
                    if row[ind] == 'NA':
                        f_flt_values.append(None)  # will be filled
                    else:
                        print(ind, row[ind])
#ref_base	num_query_A	num_query_C	num_query_G	num_query_T	num_SNPs	coverage	num_discordant
            feat_i = np.concatenate((4 * [0], f_countN, f_flt_values))[None, :]
            feat_i = (feat_i - mean_tr)/std_tr
            feat.append(feat_i)
            feat[-1][0][letter_idx[row[w_ref]]] = 1

    # Append last
    df_feat = pd.DataFrame(np.array(feat).reshape(-1, nf))
    df_feat.fillna(df_feat.mean(), inplace=True)
    feat_contig.append(df_feat.values)
    if set_target == True:
        target_contig.append(float(tgt))

    # Save processed data into pickle file
    with open(features_out, 'wb') as f:
        logging.info('Dumping pickle file {}'.format(features_out))
        if set_target == True:
            pickle.dump([feat_contig, target_contig, name_to_id], f)
        else:
            pickle.dump([feat_contig, name_to_id], f)

    return x


def load_features_tr(feat_file_table, max_len=10000,
                     technology = None,
                     chunks=True):

    """
    Loads features, pre-process them and returns training. 
    Uses data from both assemblers. 

    Inputs: 
        feat_file_path: path to the table that lists all feature files
        max_len: fixed length of contigs
        technology(=assembler): megahit or metaspades.

    Outputs:
        x, y: lists, where each element comes from one metagenome
    """
    # reading in feature file table
    feat_files = read_feature_file_table(feat_file_table,
                                         technology=technology)


    # for each metagenome simulation rep, combining features from each assembler together
    ## "tech" = assembler
    x, y, ye, yext = [], [], [], []
    for rich,info in feat_files['pkl'].items():
        for dep,infoo in info.items():
            for rep,infooo in infoo.items():
                xtech, ytech = [], []
                for tech,filename in infooo.items():
                    with open(filename, 'rb') as feat:
                        xi, yi, _ = pickle.load(feat)
                        xtech.append(xi)
                        ytech.append(yi)                    
                x_in_contig, y_in_contig = [], []

                for xi, yi in zip(xtech, ytech):
                    for j in range(len(xi)):
                        len_contig = xi[j].shape[0]
                        if chunks:
                            idx_chunk = 0
                            while idx_chunk * max_len < len_contig:
                                chunked = xi[j][idx_chunk * max_len :
                                                (idx_chunk + 1) * max_len, :]

                                x_in_contig.append(chunked)
                                y_in_contig.append(yi[j])

                                idx_chunk += 1
                        else:
                            x_in_contig.append(xi[j])
                            y_in_contig.append(yi[j])

                # Each element is a metagenome
                x.append(x_in_contig)
                yext.append(np.array(y_in_contig))

    # for binary classification
    y = yext
    return x, y

def load_features(feat_file_table, max_len=10000, 
                  technology = 'megahit', 
                  chunks=True,
                  n_procs = 1):
    """
    Loads features and returns validation data. 

    Params: 
        data_path: path to directory containing features.pkl
        max_len: fixed length of contigs
        technology: assembler, megahit or metaspades.       
    Returns:
        x, y, i2n: lists, where each element comes from one metagenome, and 
          a dictionary with idx -> (rich, depth, rep, contig_name)
          Dictionary is needed to track number of chunks corresponding to the same contig.
    """


    # Finding feature files
    # reading in feature file table
    feat_files = read_feature_file_table(feat_file_table,
                                         technology=technology)

    # loading pickled feature matrices 
    x, y, ye, yext, n2i = [], [], [], [], []
    shift = 0
    i2n_all = {}
    for rich,info in feat_files['pkl'].items():
        for depth,infoo in info.items():
            for rep,infooo in infoo.items():
                for tech,filename in infooo.items():
                    with open(filename, 'rb') as feat:
                        features = pickle.load(feat)

                    xi, yi, n2ii = features

                    i2ni = reverse_dict(n2ii)

                    x_in_contig, y_in_contig = [], []

                    n2i_keys = set([])
                    for j in range(len(xi)):
                        len_contig = xi[j].shape[0]
                        if chunks:
                            idx_chunk = 0
                            while idx_chunk * max_len < len_contig:
                                chunked = xi[j][idx_chunk * max_len :
                                                (idx_chunk + 1) * max_len, :]

                                x_in_contig.append(chunked)
                                y_in_contig.append(yi[j])

                                i2n_all[len(x_in_contig) - 1 + shift] = (rich, depth, rep, i2ni[j][0])
                                idx_chunk += 1
                                n2i_keys.add(i2ni[j][0])
                        else:
                            x_in_contig.append(xi[j])
                            y_in_contig.append(yi[j])
                            i2n_all[len(x_in_contig) - 1 + shift] = (rich, depth, rep, i2ni[j][0])
                            n2i_keys.add(i2ni[j][0])

                    # Each element is a metagenome
                    x.append(x_in_contig)
                    yext.append(np.array(y_in_contig))

                    #Sanity check
                    assert(len(n2i_keys - set(n2ii.keys())) == 0)
                    assert(len(set(n2ii.keys()) - n2i_keys) == 0)

                    shift = len(i2n_all)

    # for binary classification
    y = yext

    return x, y, i2n_all


# def load_features_nogt(feat_file_table, max_len=10000, 
#                        pickle_only=False,
#                        force_overwrite=False,
#                        chunks=True,
#                        n_procs=1):
#     """
#     Loads features for real datasets. Filters contigs with low coverage.
#     WARNING: `coverage` column assumed to be second-from-last column.

#     Params: 
#       feat_file_table: str, path to feature file table
#       max_len: str, fixed length of contigs
#     Returns:
#       x, y, i2n: lists, where each element comes from one metagenome, and 
#           a dictionary with idx -> (metagenome, contig_name)
#     """
#     # reading in feature file table
#     feat_files = read_feature_file_table(feat_file_table,
#                                          force_overwrite=force_overwrite)
        
#     # loading pickled feature tables
#     x, y, ye, yext, n2i = [], [], [], [], []
#     shift = 0
#     i2n_all = {}
#     idx_coverage = -2
#     i = 0
#     for rich,info in feat_files['pkl'].items():
#         for depth,infoo in info.items():
#             for rep,infooo in infoo.items():
#                 for tech,filename in infooo.items():
#                     with open(filename, 'rb') as inF:
#                         logging.info('Loading file: {}'.format(filename))
#                         features = pickle.load(inF)

#                     # unpacking
#                     try:
#                         xi, n2ii = features
#                         yi = [-1 for i in range(len(xi))]
#                     except ValueError:
#                         xi, yi, n2ii = features                

#                     # reverse dict
#                     i2ni = reverse_dict(n2ii)

#                     # contigs
#                     n_contigs_filtered = 0
#                     x_in_contig, y_in_contig = [], []
#                     n2i_keys = set([])

#                     for j in range(len(xi)):
#                         len_contig = xi[j].shape[0]

#                         #Filter low coverage
#                         if np.amin(xi[j][:, idx_coverage]) == 0:
#                             n_contigs_filtered += 1
#                             continue
#                         if chunks:
#                             idx_chunk = 0
#                             while idx_chunk * max_len < len_contig:
#                                 chunked = xi[j][idx_chunk * max_len :
#                                                 (idx_chunk + 1) * max_len, :]

#                                 x_in_contig.append(chunked)
#                                 y_in_contig.append(yi[j])

#                                 i2n_all[len(x_in_contig) - 1 + shift] = (i, i2ni[j][0])
#                                 idx_chunk += 1
#                                 n2i_keys.add(i2ni[j][0])
#                         else:
#                             x_in_contig.append(xi[j])
#                             y_in_contig.append(yi[j])
#                             i2n_all[len(x_in_contig) - 1 + shift] = (int(rep), i2ni[j][0])
#                             n2i_keys.add(i2ni[j][0])

#                     # status
#                     msg = 'Contigs filtered due to low coverage: {}'
#                     logging.info(msg.format(n_contigs_filtered))

#                     # Each element is a metagenome
#                     x.append(x_in_contig)
#                     yext.append(np.array(y_in_contig))
#                     # for next loop iteration
#                     shift = len(i2n_all)
#                     i += 1

#     # for binary classification
#     y = yext
#     return x, y, i2n_all


def kfold(x, y, idx_lo, k=5): #check why not default function
    """Creating folds for k-fold validation
    Params:
      k : number of folds
    Returns:
      4 lists : x_tr, x_val, y_tr, y_val
    """
    # check data
    if len(x) < k:
        msg = 'Number of metagenomes is < n-folds: {} < {}'
        raise IOError(msg.format(len(x), k))
    
    # Define validation data
    x_tr, y_tr = [], []
    x_val, y_val = [], []

    # setting fold lower & upper
    meta_per_fold = int(len(x) / k)
    lower = idx_lo * meta_per_fold
    upper = (idx_lo + 1) * meta_per_fold

    # creating folds
    for i, xi in enumerate(x):
        if i < lower or i >= upper: # idx_lo:
            x_tr = x_tr + xi
            y_tr.append(y[i])
        else:
            x_val = x_val + xi
            y_val.append(y[i])

    y_tr = np.concatenate(y_tr)
    y_val = np.concatenate(y_val)

    return x_tr, x_val, y_tr, y_val


def class_recall_0(y_true, y_pred):
    label=0
    class_id_preds = K.cast(K.greater(y_pred, 0.5), 'int32')
    y_true = K.cast(y_true, 'int32')
    accuracy_mask = K.cast(K.equal(y_true, label), 'int32')
    class_acc_tensor = K.cast(K.equal(y_true, class_id_preds), 'int32') * accuracy_mask
    class_acc = K.sum(class_acc_tensor) / K.maximum(K.sum(accuracy_mask), 1)
    return class_acc


def class_recall_1(y_true, y_pred):
    label=1
    class_id_preds = K.cast(K.greater(y_pred, 0.5), 'int32')
    y_true = K.cast(y_true, 'int32')
    accuracy_mask = K.cast(K.equal(y_true, label), 'int32')
    class_acc_tensor = K.cast(K.equal(y_true, class_id_preds), 'int32') * accuracy_mask
    class_acc = K.sum(class_acc_tensor) / K.maximum(K.sum(accuracy_mask), 1)
    return class_acc


class auc_callback(Callback):
    def __init__(self,val_gen):
        self.val_gen = val_gen   
    
    def on_train_begin(self, logs={}):
        return
 
    def on_train_end(self, logs={}):
        return
 
    def on_epoch_begin(self, epoch, logs={}):
        return
 
    def on_epoch_end(self, epoch, logs={}): 
        y_pred_val = self.model.predict(self.val_gen)
        y_true_val = self.val_gen.y
        auc_val = average_precision_score(y_true_val, y_pred_val)
#         auc_val = average_precision_score(y_true_val[:len(y_pred_val)], y_pred_val)   #last batch was not readed    
        print('\rauc_val: %s' % (str(round(auc_val,4))),end=100*' '+'\n')
        return 
 
    def on_batch_begin(self, batch, logs={}):
        return
 
    def on_batch_end(self, batch, logs={}):
        return 

    
def reverse_dict(d):
    """Flip keys and values.
       There can be more than 1 value per key in a new dic.
    """
    r_d = {}
    for k, v in d.items():
        if v not in r_d:
            r_d[v] = [k]
        else:
            r_d[v].append(k)
    return r_d


# def compute_predictions(n2i, generator, model, save_path, save_name):
#     """
#     Computes predictions for a model and generator, aggregating scores for long contigs.

#     Inputs: 
#         n2i: dictionary with contig_name -> list of idx corresponding to that contig.
#         generator: deepmased data generator
#     Output:
#         saves scores for individual contigs
#     """
#     score_val = model.predict_generator(generator)

#     # Compute predictions by aggregating scores for longer contigs
#     score_val = score_val.flatten()
#     scores = {}

#     outfile = os.path.join(save_path, '_'.join([save_name, 'predictions.csv']))
#     write = open(outfile, 'w')
#     csv_writer = csv.writer(write, delimiter='\t')
#     csv_writer.writerow(['MAG', 'Contig', 'Deepmased_score'])
    
#     for k in n2i:
#         inf = n2i[k][0]
#         sup = n2i[k][-1] + 1
#         if k[0] not in scores:
#             scores[k[0]] = {}
       
#         # Make sure contig doesnt appear more than once
#         assert(k[1] not in scores[k[0]])

#         # Make sure we have predictions for these indices
#         if sup > len(score_val):
#             continue

#         # Make sure all the labels for the contig coincide
#         #scores[k[0]][k[1]] = {'pred' : score_val[inf : sup]}
#         csv_writer.writerow([k[0], k[1], str(np.max(score_val[inf : sup]))])
    
#     write.close()
#     logging.info('File written: {}'.format(outfile))


def compute_predictions_y_known(y, n2i, model, dataGen, n_procs, x=False):
    """
    Computes predictions for a model and generator, NOT aggregating scores for long contigs.

    Inputs: 
        n2i: dictionary with (rich, depth, rep, contig_name) -> list of idx corresponding to that contig.
        y and x of the same size, it works only for contigs of the full length!
    Output:
        scores:
            pred: scores for individual contigs
            y: corresponding true labels
    """
    score_val = model.predict_generator(dataGen, 
                                        use_multiprocessing=n_procs > 1,workers=n_procs)

    # Compute predictions by aggregating scores for longer contigs
    score_val = score_val.flatten()
    scores = {}
    for k in n2i:
        inf = n2i[k][0]
        sup = n2i[k][-1] + 1
        if k[0] not in scores:
            scores[k[0]] = {}
       
        # Make sure contig doesnt appear more than once
        assert(k[1] not in scores[k[0]])

        # Make sure we have predictions for these indices
        if sup > len(score_val):
            continue
        
        # Make sure all the labels for the contig coincide
        assert((y[inf : sup] == y[inf]).all())
        
        if x: # only for chunks=False
            lens_x = [len(i) for i in x]
            assert(len(y)==len(lens_x))
            scores[k[0]][k[1]] = {'y' : int(y[inf]), 'pred' : score_val[inf : sup], 'len' : lens_x[inf]}
        else:
            scores[k[0]][k[1]] = {'y' : int(y[inf]), 'pred' : score_val[inf : sup]}
    return scores


def _get_sample_index_from_file(f, metadata_func, longdir):
    samples_dict = {}

    with tables.open_file(f, 'r' ) as h5:
        for s in h5.get_node('/samples'):
            samples_name = '/'.join(metadata_func(f, longdir) + (s.decode('utf-8'), ))
            samples_dict[samples_name] = str(f)
    return samples_dict


def _metadata_func(p: Path, longdir=False):
    if longdir:
        return p.parts[-7:-1]
    else:
        return p.parts[-5:-1]


def build_sample_index(base_path: Path, nprocs: int, sdepth=None, rich=None, rep10=False, filter10=False,
                      longdir=False):
    if longdir:
        pattern = '**/'
        if rich:
            pattern += rich+'/'
        else:
            pattern += '*/'
            
        pattern += '*/*/*/'
        
        if sdepth:
            pattern += sdepth+'/'
        else:
            pattern += '*/'
            
        pattern += '*/*.h5'
        #sample/richness/abundance_distribution/simulation_replicate/read_length/sequencing_depth/assembler/
        
    else:
        pattern = '**/'
        if rich:
            pattern += rich+'/'
        else:
            pattern += '*/'

        if rep10:
            pattern += '10/'
        elif filter10:
            pattern += '?/' #any 1digit number
        else:
            pattern += '*/'

        if sdepth:
            pattern += sdepth+'/'
        else:
            pattern += '*/'

        pattern += '*/*.h5'
    part_files = base_path.glob(pattern)
    with pathos.multiprocessing.Pool(nprocs) as pool:
        partial_dicts = pool.map(lambda f: _get_sample_index_from_file(f, _metadata_func, longdir), part_files)

    samples_dict = {}
    for d in partial_dicts:
        samples_dict.update(d)
    return samples_dict


def _read_label_from_file(f, samples):
    sample_ids = [ s[0].split('/')[-1] for s in samples]
    with tables.open_file(f, 'r') as h5f:
        sample_lookup = { s.decode('utf-8') : i for i, s in enumerate(h5f.get_node('/samples')[:]) }
        # index of s samples within a file
        sample_idx = [sample_lookup[s] for s in sample_ids]
        labels = h5f.get_node('/labels')[sample_idx]
    return labels


def read_all_labels(samples_dict):
    files_dict = itertoolz.groupby(lambda t:t[1], list(itertoolz.map(
                                   lambda s: (s, samples_dict[s]), samples_dict.keys())))
    y = []
    for f, samples in files_dict.items():
        y.extend(_read_label_from_file(f, samples))
    return np.array(y)


def _read_len_from_file(f, samples):
    sample_ids = [ s[0].split('/')[-1] for s in samples]
    with tables.open_file(f, 'r') as h5f:
        sample_lookup = { s.decode('utf-8') : i for i, s in enumerate(h5f.get_node('/samples')[:]) }
        # index of s samples within a file
        sample_idx = [sample_lookup[s] for s in sample_ids]
        ends = h5f.get_node('/offset_ends')[sample_idx]
        lens = [x - y for x, y in zip(ends, np.concatenate(([0],ends[:-1])))]
    return lens


def read_all_lens(samples_dict):
    files_dict = itertoolz.groupby(lambda t:t[1], list(itertoolz.map(
                                   lambda s: (s, samples_dict[s]), samples_dict.keys())))
    y = []
    for f, samples in files_dict.items():
        y.extend(_read_len_from_file(f, samples))
    return np.array(y)


#data reading
# def clip_range(range_orig, seed, max_length):
#     if range_orig[1] - range_orig[0] <= max_length:
#         return range_orig
#
#     np.random.seed(seed)
#     new_start = np.random.randint(range_orig[0], range_orig[1] - max_length)
#
#     return new_start, new_start + max_length
#
#
# def read_data_from_file(f, samples, seed, max_range_length):
#     sample_ids = [s[0].split('/')[-1] for s in samples]
#
#     mats = []
#     # logging.info(f"Reading data from {f}. Reading {len(samples)} samples.")
#     with tables.open_file(f, 'r') as h5f:
#         sample_lookup = {s.decode('utf-8'): i for i, s in enumerate(h5f.get_node('/samples')[:])}
#
#         # index of s samples within a file
#         sample_idx = [sample_lookup[s] for s in sample_ids]
#
#         labels = h5f.get_node('/labels')[sample_idx]
#
#         offsets = h5f.get_node('/offset_ends')[:]
#         ranges = [(offsets[idx - 1] if idx > 0 else 0, offsets[idx]) for idx in sample_idx]
#
#         np.random.seed(seed)
#         range_seeds = np.random.randint(0, 10000000, len(ranges))
#         ranges_to_read = [clip_range(r, s, max_range_length) for (r, s) in zip(ranges, range_seeds)]
#
#         data_h5 = h5f.get_node('/data')
#         for s, e in ranges_to_read:
#             mats.append(data_h5[s:e, :])
#         return mats, labels
#
#
# def file_reading(file_items, max_len):
#     with pathos.multiprocessing.Pool(1) as pool: #doesn't work together with tf.dataset
#         pool_res = pool.map(lambda t:read_data_from_file(t[0], t[1], t[2], max_len), file_items)
#     X, y = [], []
#     for (dl, ll) in pool_res:
#         for (d, l) in zip(dl, ll):
#             X.append(d)
#             y.append(l)
#     return X, y
# data reading

def clip_range(range_orig, seed, max_length):
    if range_orig[1] - range_orig[0] <= max_length:
        return range_orig

    # np.random.seed(seed)
    new_start = np.random.randint(range_orig[0], range_orig[1] - max_length)

    return new_start, new_start + max_length


def read_data_from_file(f, samples, seed, max_range_length):
    sample_ids = [s[0].split('/')[-1] for s in samples]

    mats = []
    # logging.info(f"Reading data from {f}. Reading {len(samples)} samples.")
    with tables.open_file(f, 'r') as h5f:
        sample_lookup = {s.decode('utf-8'): i for i, s in enumerate(h5f.get_node('/samples')[:])}

        # index of s samples within a file
        sample_idx = [sample_lookup[s] for s in sample_ids]

        labels = h5f.get_node('/labels')[sample_idx]

        offsets = h5f.get_node('/offset_ends')[:]
        ranges = [(offsets[idx - 1] if idx > 0 else 0, offsets[idx]) for idx in sample_idx]

        # np.random.seed(seed)
        range_seeds = np.random.randint(0, 1000000, len(ranges))
        ranges_to_read = [clip_range(r, s, max_range_length) for (r, s) in zip(ranges, range_seeds)]

        data_h5 = h5f.get_node('/data')
        for s, e in ranges_to_read:
            mats.append(data_h5[s:e, :])
        return mats, labels


# def file_reading(file_items, max_len):
#     X, y = [], []
#     for t in file_items:
#         dl, ll = read_data_from_file(t[0], t[1], t[2], max_len)
#         for (d, l) in zip(dl, ll):
#             X.append(d)
#             y.append(l)
#     return X, y

def file_reading(file_items, max_len):
    with pathos.multiprocessing.Pool(4) as pool:
        pool_res = pool.map(lambda t:read_data_from_file(t[0], t[1], t[2], max_len), file_items)
    X, y = [], []    
    for (dl, ll) in pool_res:
        X.extend(dl)
        y.extend(ll)        
#         for (d, l) in zip(dl, ll):
#             X.append(d)
#             y.append(l)
    return X,y  


# for resnet
def relu_bn(inputs):
    relu = ReLU()(inputs)
    bn = BatchNormalization()(relu)
    return bn


def residual_block(x, downsample: bool, filters, kernel_size):
    y = Conv1D(kernel_size=kernel_size,
               strides=(1 if not downsample else 2),
               filters=filters,
               padding="same")(x)
    y = relu_bn(y)
    y = Conv1D(kernel_size=kernel_size,
               strides=1,
               filters=filters,
               padding="same")(y)

    if downsample:
        x = Conv1D(kernel_size=1,
                   strides=2,
                   filters=filters,
                   padding="same")(x)
    out = Add()([x, y])
    out = relu_bn(out)
    return out


# for predictions for long contigs
def load_full_contigs(files_dict):
    with pathos.multiprocessing.Pool(2) as pool:
        pool_res = pool.map(lambda t:read_cont_from_file(t[0], t[1]), files_dict.items())
    X = []
    for dl in pool_res:
        for d in dl:
            X.append(d)
    return X


def read_cont_from_file(f, samples):
    sample_ids = [s[0].split('/')[-1] for s in samples]

    mats = []
    with tables.open_file(f, 'r') as h5f:
        sample_lookup = {s.decode('utf-8'): i for i, s in enumerate(h5f.get_node('/samples')[:])}

        # index of s samples within a file
        sample_idx = [sample_lookup[s] for s in sample_ids]

        offsets = h5f.get_node('/offset_ends')[:]
        ranges = [(offsets[idx - 1] if idx > 0 else 0, offsets[idx]) for idx in sample_idx]

        data_h5 = h5f.get_node('/data')
        for s, e in ranges:
            mats.append(data_h5[s:e, :])
        return mats


def n_moves_window(cont_len, window, step):
    if cont_len < window:
        return 0
    else:
        return np.ceil((cont_len - window) / step)


def create_batch_inds(all_lens, inds_sel, memory_limit, fulllen=False):
    batches_inds = []

    if fulllen:
        cur_batch_ind = []
        cur_max_len = 0
        for i, ind_long in enumerate(inds_sel):
            cont_len = all_lens[ind_long]
            if cur_max_len < cont_len:
                cur_max_len = cont_len
            if cur_max_len * (len(cur_batch_ind) + 1) < memory_limit:
                cur_batch_ind.append(ind_long)
            else:
                batches_inds.append(cur_batch_ind)
                cur_batch_ind = []
                cur_max_len = cont_len
                cur_batch_ind.append(ind_long)
        batches_inds.append(cur_batch_ind)

    else:
        cur_batch_ind = []
        cur_sum_lens = 0
        for i, ind_long in enumerate(inds_sel):
            cont_len = all_lens[ind_long]
            if cur_sum_lens + cont_len < memory_limit:
                cur_sum_lens += cont_len
                cur_batch_ind.append(ind_long)
            else:
                batches_inds.append(cur_batch_ind)
                cur_batch_ind = []
                cur_sum_lens = 0
                cur_sum_lens += cont_len
                cur_batch_ind.append(ind_long)
        batches_inds.append(cur_batch_ind)
    return batches_inds


def gen_sliding_mb(X, batch_size, window, step):
    n_feat = X[0].shape[1]
    x_mb = np.zeros((int(batch_size), window, n_feat))
#     print('x_mb.shape',x_mb.shape)
    mb_pos = 0
    for i, xi in enumerate(X):
        len_contig = xi.shape[0]
#         print('len_contig',len_contig)
        for idx_chunk in range(int(1 + n_moves_window(len_contig, window, step))):
            start_pos = int(idx_chunk * step)
            end_pos = start_pos + window
            chunked = xi[start_pos: int(min(end_pos, len_contig)), :]
#             print('mb_pos, 0:chunked.shape[0]',mb_pos,chunked.shape[0])
            x_mb[mb_pos, 0:chunked.shape[0]] = chunked  # padding is happenning here
            mb_pos += 1
    return x_mb


# look at predictions
def add_stats(df, column_name='chunk_scores'):
    chunk_scores = np.array(df[column_name])
    df['min'] = [np.min(list_scores) for list_scores in chunk_scores]
    df['mean'] = [np.mean(list_scores) for list_scores in chunk_scores]
    df['std'] = [np.std(list_scores) for list_scores in chunk_scores]
    df['max'] = [np.max(list_scores) for list_scores in chunk_scores]

    percent_names = ['p10', 'p20', 'p30', 'p40', 'p50', 'p60', 'p70', 'p80', 'p90']
    pers = np.arange(10, 100, 10)
    result_shape = (df.shape[0], len(pers))
    compute_pers = [np.percentile(list_scores, pers) for list_scores in chunk_scores]
    df[percent_names] = np.array(compute_pers).reshape(result_shape)

    return df


def aggregate_chunks(batches_list, all_lens, all_labels, all_preds, window, step):
    if all_labels != []:
        dic_predictions = {'cont_glob_index': [], 'length': [], 'label': [], 'chunk_scores': []}
    else:
        dic_predictions = {'cont_index': [], 'length': [], 'chunk_scores': []}

    start_pos = 0

    for cont_inds in batches_list:
        for cont_ind in cont_inds:
            cont_len = all_lens[cont_ind]
            dic_predictions['length'].append(cont_len)

            end_pos = start_pos + int(1 + n_moves_window(all_lens[cont_ind], window, step))
            cont_preds = all_preds[start_pos:end_pos].reshape(-1)

            #contigs of length of length 5k-6k treated the same as 5k
            if (cont_len >= 5000) & (cont_len <= 6000):
                cont_preds = cont_preds[0]
                #the second window is not informative and can be harmful, because has the same weight as the first

            dic_predictions['chunk_scores'].append(cont_preds)
            start_pos = end_pos
            if all_labels != []:
                dic_predictions['cont_glob_index'].append(cont_ind)
                dic_predictions['label'].append(all_labels[cont_ind])

            else:
                dic_predictions['cont_index'].append(cont_ind)

    return dic_predictions<|MERGE_RESOLUTION|>--- conflicted
+++ resolved
@@ -44,23 +44,7 @@
     feat_sum = np.zeros(n_feat)
     feat_sq_sum = np.zeros(n_feat)
     n_el = 0
-<<<<<<< HEAD
-    
-    for rich,info in feat_files['pkl'].items():
-        for dep,infoo in info.items():
-            for rep,infooo in infoo.items():
-                for tech,filename in infooo.items():
-                    with open(filename, 'rb') as feat:
-                        logging.info('opening file: {}'.format(filename))
-                        x, _, _ = pickle.load(feat)
-                        for xi in x:
-                            sum_xi = np.sum(xi, 0)
-                            sum_sq = np.sum(xi ** 2, 0)
-                            feat_sum += sum_xi
-                            feat_sq_sum += sum_sq
-                            n_el += xi.shape[0]
-=======
-                        
+
     for filename in all_files:    
         with open(filename, 'rb') as feat:
             logging.info('openning file: {}'.format(filename))
@@ -71,8 +55,7 @@
                 feat_sum += sum_xi
                 feat_sq_sum += sum_sq
                 n_el += xi.shape[0]
->>>>>>> fdf3535a
-                    
+
     path = os.path.split(featurefiles_table)[0]
     np.save(path+'/mean_std', [feat_sum, feat_sq_sum, n_el])
     return 
